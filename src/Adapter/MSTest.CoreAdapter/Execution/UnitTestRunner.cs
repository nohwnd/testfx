--- conflicted
+++ resolved
@@ -14,13 +14,10 @@
     using Microsoft.VisualStudio.TestPlatform.MSTest.TestAdapter.Extensions;
     using Microsoft.VisualStudio.TestPlatform.MSTest.TestAdapter.Helpers;
     using Microsoft.VisualStudio.TestPlatform.MSTest.TestAdapter.ObjectModel;
-<<<<<<< HEAD
     using Microsoft.VisualStudio.TestPlatform.MSTestAdapter.PlatformServices;
-=======
     using Microsoft.VisualStudio.TestTools.UnitTesting;
     using TPOM = Microsoft.VisualStudio.TestPlatform.ObjectModel;
     using UTF = Microsoft.VisualStudio.TestTools.UnitTesting;
->>>>>>> 8d1687cc
 
     /// <summary>
     /// The runner that runs a single unit test. Also manages the assembly and class cleanup methods at the end of the run.
