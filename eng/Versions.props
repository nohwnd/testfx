--- conflicted
+++ resolved
@@ -6,11 +6,7 @@
     <PreReleaseVersionLabel>beta</PreReleaseVersionLabel>
     <!-- Opt-out repo features -->
     <UsingToolXliff>false</UsingToolXliff>
-<<<<<<< HEAD
     <MicrosoftNETTestSdkVersion>17.1.0-preview-20211118-01</MicrosoftNETTestSdkVersion>
-=======
-    <MicrosoftNETTestSdkVersion>17.0.0</MicrosoftNETTestSdkVersion>
->>>>>>> 062c78b6
     <!-- Toolset -->
     <MicroBuildCoreVersion>0.2.0</MicroBuildCoreVersion>
     <NuGetFrameworksVersion>5.11.0</NuGetFrameworksVersion>
